--- conflicted
+++ resolved
@@ -1,11 +1,8 @@
 import i18n from "i18next";
 import { initReactI18next } from "react-i18next";
 import { en } from "./lang/en";
-<<<<<<< HEAD
 import { pt } from "./lang/pt";
-=======
 import { fr } from "./lang/fr";
->>>>>>> 7fa44e6f
 import { ru } from "./lang/ru";
 import { ml } from "./lang/ml";
 import { zh } from "./lang/zh";
