// Please add new language code to supportLanguage array
export const supportLanguage = [
    {
        label: "English",
        value: "en"
    },
    {
<<<<<<< HEAD
        label: "Français",
        value: "fr"
=======
        label: "Italiano",
        value: "it"
>>>>>>> f5b0cc24
    },
    {
        label: "Russian",
        value: "ru"
    },
    {
        label: "മലയാളം",
        value: "ml"
    },
    {
        label: "简体中文",
        value: "zh-CN"
    },
    {
        label: "日本語",
        value: "ja-JP"
    }
]<|MERGE_RESOLUTION|>--- conflicted
+++ resolved
@@ -5,13 +5,12 @@
         value: "en"
     },
     {
-<<<<<<< HEAD
         label: "Français",
         value: "fr"
-=======
+    },
+    {
         label: "Italiano",
         value: "it"
->>>>>>> f5b0cc24
     },
     {
         label: "Russian",
