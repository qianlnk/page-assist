--- conflicted
+++ resolved
@@ -22,14 +22,10 @@
         "label": "Retomar o último chat ao abrir o Painel Lateral (Copilot)"
       },
       "hideCurrentChatModelSettings": {
-<<<<<<< HEAD
-        "label": "Ocultar Configurações do Modelo de Chat Atual"
+           "label": "Ocultar as Configurações Atuais do Modelo de Chat"
       },
       "restoreLastChatModel": {
         "label": "Restaurar o último modelo usado para conversas anteriores"
-=======
-        "label": "Ocultar as Configurações Atuais do Modelo de Chat"
->>>>>>> 6ed6baac
       }
     },
     "webSearch": {
@@ -309,10 +305,6 @@
     }
   },
   "chromeAiSettings": {
-<<<<<<< HEAD
-    "title": "Configurações de IA do Chrome"
-=======
     "title": "Configurações do Chrome AI"
->>>>>>> 6ed6baac
   }
 }